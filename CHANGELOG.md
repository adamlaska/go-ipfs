--- conflicted
+++ resolved
@@ -1,7 +1,5 @@
 # go-ipfs changelog
 
-<<<<<<< HEAD
-=======
 ## 0.5.0 2020-04-28
 
 We're excited to announce go-ipfs 0.5.0! This is by far the largest go-ipfs release with ~2500 commits, 98 contributors, and over 650 PRs across ipfs, libp2p, and multiformats.
@@ -1440,77 +1438,45 @@
 | Hector Sanjuan | 1 | +11/-0 | 1 |
 | Yusef Napora | 1 | +4/-0 | 1 |
 
->>>>>>> 36789eaa
 ## 0.4.22 2019-08-06
 
 We're releasing a PATCH release of go-ipfs based on 0.4.21 containing some critical fixes.
 
-<<<<<<< HEAD
-The past several releases have been shaky and the network has scaled to the
-point where where small changes can have a wide-reaching impact on the entire
-network. To keep this situation from escalating, we've put a hold on releasing
-new features until we can improve our [release
-process](https://github.com/ipfs/go-ipfs/pull/6482) (which we will be trialing
-in this release) and [testing
-=======
 The IPFS network has scaled to the point where small changes can have a
 wide-reaching impact on the entire network. To keep this situation from
 escalating, we've put a hold on releasing new features until we can improve our
 [release process](https://github.com/ipfs/go-ipfs/blob/master/docs/releases.md)
 (which we've trialed in this release) and [testing
->>>>>>> 36789eaa
 procedures](https://github.com/ipfs/go-ipfs/issues/6483).
 
 This release includes fixes for the following regressions:
 
 1. A major bitswap throughput regression introduced in 0.4.21
    ([ipfs/go-ipfs#6442](https://github.com/ipfs/go-ipfs/issues/6442)).
-<<<<<<< HEAD
-2. High bitswap CPU usage when connected to many (e.g., 10,000) peers. See
-   [ipfs/go-bitswap#154](https://github.com/ipfs/go-bitswap/issues/154).
-2. The local network discovery service sometimes initializing before the
-   networking module, causing it to announce the wrong addresses and sometimes
-   complain about not being able to determine the IP address)
-=======
 2. High bitswap CPU usage when connected to many (e.g. 10,000) peers. See
    [ipfs/go-bitswap#154](https://github.com/ipfs/go-bitswap/issues/154).
 2. The local network discovery service sometimes initializes before the
    networking module, causing it to announce the wrong addresses and sometimes
    complain about not being able to determine the IP address
->>>>>>> 36789eaa
    ([ipfs/go-ipfs#6415](https://github.com/ipfs/go-ipfs/pull/6415)).
    
 It also includes fixes for:
 
 1. Pins not being persisted after `ipfs block add --pin`
    ([ipfs/go-ipfs#6441](https://github.com/ipfs/go-ipfs/pull/6441)).
-<<<<<<< HEAD
-2. Concurrent map access on GC due to the pinner
-   ([ipfs/go-ipfs#6419](https://github.com/ipfs/go-ipfs/pull/6419)).
-=======
 2. Panic due to concurrent map access when adding and listing pins at the same
    time ([ipfs/go-ipfs#6419](https://github.com/ipfs/go-ipfs/pull/6419)).
->>>>>>> 36789eaa
 3. Potential pin-set corruption given a concurrent `ipfs repo gc` and `ipfs pin
    rm` ([ipfs/go-ipfs#6444](https://github.com/ipfs/go-ipfs/pull/6444)).
 4. Build failure due to a deleted git tag in one of our dependencies
    ([ipfs/go-ds-badger#64](https://github.com/ipfs/go-ds-badger/pull/65)).
 
-<<<<<<< HEAD
-
-Thanks to:
-
-* @hannahhoward for fixing both bitswap issues.
-* @sanderpick for catching and fixing the local discovery bug.
-* @campoy for fixing the build issue.
-=======
 Thanks to:
 
 * [@hannahhoward](https://github.com/hannahhoward) for fixing both bitswap issues.
 * [@sanderpick](https://github.com/sanderpick) for catching and fixing the local
   discovery bug.
 * [@campoy](https://github.com/campoy) for fixing the build issue.
->>>>>>> 36789eaa
 
 ## 0.4.21 2019-05-30
 
